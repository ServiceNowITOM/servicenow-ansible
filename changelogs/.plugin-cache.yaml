--- conflicted
+++ resolved
@@ -25,8 +25,4 @@
   shell: {}
   strategy: {}
   vars: {}
-<<<<<<< HEAD
-version: 1.0.6
-=======
-version: 1.0.5
->>>>>>> 6c0a3c6e
+version: 1.0.6