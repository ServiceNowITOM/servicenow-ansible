ancestor: null
releases:
  1.0.3:
    changes:
      bugfixes:
      - fix inventory plugin transforming hostnames unnecessarily
      - fix malformed documentation on docs.ansible.com
      minor_changes:
      - adds the ability to use `SN_INSTANCE` (ex. `dev61775`) or `SN_HOST` (ex. `dev61775.service-now.com`)
        with the inventory plugin.
      release_summary: use consistent auth parameters across plugins and modules
    fragments:
    - 1.0.3_release_summary.yml
    - 17_auth_consistency.yml
    - 22_hostnames.yml
    - 29_documentation.yml
    release_date: '2020-10-30'
  1.0.4:
    changes:
      major_changes:
      - add new tests (find with no result, search many)
      - add related tests
      - add support for ServiceNOW table api display_value exclude_reference_link
        and suppress_pagination_header
      - use new API for pysnow >=0.6.0
    fragments:
    - 34_pysnow_0.6.yml
    - 35_add_new_parameters.yml
    release_date: '2021-02-03'
  1.0.5:
    changes:
      breaking_changes:
      - auth field now required for anything other than Basic authentication
      major_changes:
      - refactored client to inherit from AnsibleModule
      - supports OpenID Connect authentication protocol
      - supports bearer tokens for authentication
      minor_changes:
      - standardized invocation output
    fragments:
    - 27_openid.yml
    release_date: '2021-04-02'
  1.0.6:
    changes:
      bugfixes:
<<<<<<< HEAD
      - makes auth backwards compatible by defaulting to OAuth if client_id is present
        without specifying auth
      - order_by again working by locally sorting return list of records
    fragments:
    - 58_order_by.yml
    release_date: '2021-05-26'
  1.0.7:
    changes:
      minor_changes:
      - add environment var SN_FILTER_RESULTS to inventory plugin
      release_summary: DEPRECATED - This collection is deprecated in favor of servicenow.itsm.
    fragments:
    - 64_filter_env_vars.yml
    - 69_deprecation.yml
    release_date: '2021-09-13'
=======
      - order_by again working by locally sorting return list of records
      - makes auth backwards compatible by defaulting to OAuth if client_id is present without specifying auth
    fragments:
    - 58_order_by.yml
    release_date: '2021-05-26'
>>>>>>> 9fe7d9ef
<|MERGE_RESOLUTION|>--- conflicted
+++ resolved
@@ -43,7 +43,6 @@
   1.0.6:
     changes:
       bugfixes:
-<<<<<<< HEAD
       - makes auth backwards compatible by defaulting to OAuth if client_id is present
         without specifying auth
       - order_by again working by locally sorting return list of records
@@ -59,10 +58,8 @@
     - 64_filter_env_vars.yml
     - 69_deprecation.yml
     release_date: '2021-09-13'
-=======
       - order_by again working by locally sorting return list of records
       - makes auth backwards compatible by defaulting to OAuth if client_id is present without specifying auth
     fragments:
     - 58_order_by.yml
     release_date: '2021-05-26'
->>>>>>> 9fe7d9ef
