--- conflicted
+++ resolved
@@ -119,61 +119,10 @@
 - name: Using OAuth, search for incident assigned to group, return specific fields
   servicenow.servicenow.snow_record_find:
     auth: oauth
-<<<<<<< HEAD
-=======
     username: ansible_test
     password: my_password
     client_id: "1234567890abcdef1234567890abcdef"
     client_secret: "Password1!"
-    instance: dev99999
-    table: incident
-    query:
-      assignment_group: d625dccec0a8016700a222a0f7900d06
-    return_fields:
-      - number
-      - opened_at
-
-- name: Using a bearer token, search for incident assigned to group, return specific fields
-  servicenow.servicenow.snow_record_find:
-    auth: token
-    username: ansible_test
-    password: my_password
-    token: "y0urHorrend0u51yL0ngT0kenG0esH3r3..."
-    instance: dev99999
-    table: incident
-    query:
-      assignment_group: d625dccec0a8016700a222a0f7900d06
-    return_fields:
-      - number
-      - opened_at
-
-- name: Using OpenID, search for incident assigned to group, return specific fields
-  servicenow.servicenow.snow_record_find:
-    auth: openid
->>>>>>> 7c50fbdb
-    username: ansible_test
-    password: my_password
-    client_id: "1234567890abcdef1234567890abcdef"
-    client_secret: "Password1!"
-    openid_issuer: "https://yourorg.oktapreview.com/oauth2/TH151s50M3L0ngStr1NG"
-    openid_scope: "openid email"
-    instance: dev99999
-    table: incident
-    query:
-      assignment_group: d625dccec0a8016700a222a0f7900d06
-    return_fields:
-      - number
-      - opened_at
-  register: response
-
-- name: Using previous OpenID response, search for incident assigned to group, return specific fields
-  servicenow.servicenow.snow_record_find:
-    auth: openid
-    username: ansible_test
-    password: my_password
-    client_id: "1234567890abcdef1234567890abcdef"
-    client_secret: "Password1!"
-    openid: "{{ response['openid'] }}"
     instance: dev99999
     table: incident
     query:
@@ -265,19 +214,13 @@
     returned: always
 '''
 
-<<<<<<< HEAD
-=======
 from ansible_collections.servicenow.servicenow.plugins.module_utils.service_now import ServiceNowModule
 from ansible.module_utils._text import to_native
->>>>>>> 7c50fbdb
 
 try:
     # This is being managed by ServiceNowModule
     import pysnow
-<<<<<<< HEAD
     import re
-=======
->>>>>>> 7c50fbdb
     import requests
 except ImportError:
     pass
@@ -343,11 +286,7 @@
         if isinstance(data, dict):
             for query_field, query_value in data.items():
                 if self.append_operator:
-<<<<<<< HEAD
                     getattr(self.query, logic_op)()
-=======
-                    getattr(self.qb, logic_op)()
->>>>>>> 7c50fbdb
                 self.condition_operator[cond_op](
                     cond_op, query_field, query_value)
                 self.append_operator = True
@@ -381,7 +320,6 @@
                     break
                 else:
                     self.module.fail(msg='Query is not in a supported format')
-<<<<<<< HEAD
         else:
             self.module.fail(
                 msg='Supported operators: {0}'.format(
@@ -421,14 +359,6 @@
                 reverse=self.reverse)
         else:
             self.module.result['record'] = rlist
-=======
-        else:
-            self.module.fail(
-                msg='Supported operators: {0}'.format(
-                    str(self.logic_operators)
-                )
-            )
->>>>>>> 7c50fbdb
 
         self.module.exit()
 
@@ -478,42 +408,8 @@
         supports_check_mode=True,
     )
 
-<<<<<<< HEAD
     query = SnowRecordFind(module)
     query.execute()
-=======
-    params = module.params
-    table = params['table']
-    query = params['query']
-    max_records = params['max_records']
-    display_value = params['display_value']
-    exclude_reference_link = params['exclude_reference_link']
-    suppress_pagination_header = params['suppress_pagination_header']
-    return_fields = params['return_fields']
-
-    # Do the lookup
-    try:
-        bq = BuildQuery(module)
-        qb = bq.build_query()
-        table = module.connection.resource(api_path='/table/' + table)
-
-        table.parameters.display_value = display_value
-        table.parameters.exclude_reference_link = exclude_reference_link
-        table.parameters.suppress_pagination_header = suppress_pagination_header
-
-        response = table.get(
-            query=qb,
-            limit=max_records,
-            fields=return_fields)
-    except Exception as detail:
-        module.fail(
-            msg='Failed to find record: {0}'.format(to_native(detail))
-        )
-
-    module.result['record'] = response.all()
-
-    module.exit()
->>>>>>> 7c50fbdb
 
 
 if __name__ == '__main__':
