#!/usr/bin/python
# -*- coding: utf-8 -*-

# Copyright: (c) 2021, Ansible Project
# Copyright: (c) 2017, Tim Rightnour <thegarbledone@gmail.com>
# GNU General Public License v3.0+ (see COPYING or https://www.gnu.org/licenses/gpl-3.0.txt)

from __future__ import absolute_import, division, print_function
__metaclass__ = type


DOCUMENTATION = r'''
---
module: snow_record_find
short_description: Search for multiple records from ServiceNow
description:
    - Gets multiple records from a specified table from ServiceNow based on a query dictionary.
options:
    table:
      description:
      - Table to query for records.
      type: str
      required: false
      default: incident
    query:
      description:
      - Dict to query for records.
      type: dict
      required: true
    max_records:
      description:
      - Maximum number of records to return.
      type: int
      required: false
      default: 20
    display_value:
      description:
      - sysparm_display_value
      type: bool
      required: false
      default: false
    exclude_reference_link:
      description:
      - sysparm_exclude_reference_link
      type: bool
      required: false
      default: false
    suppress_pagination_header:
      description:
      - sysparm_suppress_pagination_header
      type: bool
      required: false
      default: false
    order_by:
      description:
      - Field to sort the results on.
      - Can prefix with "-" or "+" to change descending or ascending sort order.
      type: str
      default: "-created_on"
      required: false
    return_fields:
      description:
      - Fields of the record to return in the json.
      - By default, all fields will be returned.
      type: list
      required: false
      elements: str
requirements:
    - python pysnow (pysnow)
    - python requests (requests)
author:
    - Tim Rightnour (@garbled1)
extends_documentation_fragment:
- servicenow.servicenow.service_now.documentation

'''

EXAMPLES = r'''
- name: Search for incident assigned to group, return specific fields
  servicenow.servicenow.snow_record_find:
    username: ansible_test
    password: my_password
    instance: dev99999
    table: incident
    query:
      assignment_group: d625dccec0a8016700a222a0f7900d06
    return_fields:
      - number
      - opened_at

- name: Search for incident assigned to group, explicitly using basic authentication, return specific fields, and suppress exception if not found
  servicenow.servicenow.snow_record_find:
    auth: basic
    username: ansible_test
    password: my_password
    instance: dev99999
    raise_on_empty: False
    table: incident
    query:
      assignment_group: d625dccec0a8016700a222a0f7900d06
    return_fields:
      - number
      - opened_at

- name: Search for incident using host instead of instance
  servicenow.servicenow.snow_record_find:
    username: ansible_test
    password: my_password
    host: dev99999.mycustom.domain.com
    table: incident
    query:
      assignment_group: d625dccec0a8016700a222a0f7900d06
    return_fields:
      - number
      - opened_at

- name: Using OAuth, search for incident assigned to group, return specific fields
  servicenow.servicenow.snow_record_find:
    auth: oauth
    username: ansible_test
    password: my_password
    client_id: "1234567890abcdef1234567890abcdef"
    client_secret: "Password1!"
    instance: dev99999
    table: incident
    query:
      assignment_group: d625dccec0a8016700a222a0f7900d06
    return_fields:
      - number
      - opened_at

- name: Using a bearer token, search for incident assigned to group, return specific fields
  servicenow.servicenow.snow_record_find:
    auth: token
    username: ansible_test
    password: my_password
    token: "y0urHorrend0u51yL0ngT0kenG0esH3r3..."
    instance: dev99999
    table: incident
    query:
      assignment_group: d625dccec0a8016700a222a0f7900d06
    return_fields:
      - number
      - opened_at

- name: Using OpenID, search for incident assigned to group, return specific fields
  servicenow.servicenow.snow_record_find:
    auth: openid
    username: ansible_test
    password: my_password
    client_id: "1234567890abcdef1234567890abcdef"
    client_secret: "Password1!"
    openid_issuer: "https://yourorg.oktapreview.com/oauth2/TH151s50M3L0ngStr1NG"
    openid_scope: "openid email"
    instance: dev99999
    table: incident
    query:
      assignment_group: d625dccec0a8016700a222a0f7900d06
    return_fields:
      - number
      - opened_at
  register: response

- name: Using previous OpenID response, search for incident assigned to group, return specific fields
  servicenow.servicenow.snow_record_find:
    auth: openid
    username: ansible_test
    password: my_password
    client_id: "1234567890abcdef1234567890abcdef"
    client_secret: "Password1!"
    openid: "{{ response['openid'] }}"
    instance: dev99999
    table: incident
    query:
      assignment_group: d625dccec0a8016700a222a0f7900d06
    return_fields:
      - number
      - opened_at

- name: Find open standard changes with my template
  servicenow.servicenow.snow_record_find:
    username: ansible_test
    password: my_password
    instance: dev99999
    table: change_request
    query:
      AND:
        equals:
          active: "True"
          type: "standard"
          u_change_stage: "80"
        contains:
          u_template: "MY-Template"
    return_fields:
      - sys_id
      - number
      - sys_created_on
      - sys_updated_on
      - u_template
      - active
      - type
      - u_change_stage
      - sys_created_by
      - description
      - short_description
'''

RETURN = r'''
record:
    description: The full contents of the matching ServiceNow records as a list of records.
    type: dict
    returned: always
'''

from ansible_collections.servicenow.servicenow.plugins.module_utils.service_now import ServiceNowModule
from ansible.module_utils._text import to_native

try:
    # This is being managed by ServiceNowModule
    import pysnow
    import requests
except ImportError:
    pass


class BuildQuery(object):
    '''
    This is a BuildQuery manipulation class that constructs
    a pysnow.QueryBuilder object based on data input.
    '''

    def __init__(self, module):
        self.module = module
        self.logic_operators = ["AND", "OR", "NQ"]
        self.condition_operator = {
            'equals': self._condition_closure,
            'not_equals': self._condition_closure,
            'contains': self._condition_closure,
            'not_contains': self._condition_closure,
            'starts_with': self._condition_closure,
            'ends_with': self._condition_closure,
            'greater_than': self._condition_closure,
            'less_than': self._condition_closure,
        }
        self.accepted_cond_ops = self.condition_operator.keys()
        self.append_operator = False
        self.simple_query = True
        self.data = module.params['query']

    def _condition_closure(self, cond, query_field, query_value):
        self.qb.field(query_field)
        getattr(self.qb, cond)(query_value)

    def _iterate_fields(self, data, logic_op, cond_op):
        if isinstance(data, dict):
            for query_field, query_value in data.items():
                if self.append_operator:
                    getattr(self.qb, logic_op)()
                self.condition_operator[cond_op](
                    cond_op, query_field, query_value)
                self.append_operator = True
        else:
            self.module.fail(msg='Query is not in a supported format')

    def _iterate_conditions(self, data, logic_op):
        if isinstance(data, dict):
            for cond_op, fields in data.items():
                if (cond_op in self.accepted_cond_ops):
                    self._iterate_fields(fields, logic_op, cond_op)
                else:
                    self.module.fail(
                        msg='Supported conditions: {0}'.format(
                            str(self.condition_operator.keys())
                        )
                    )
        else:
            self.module.fail(msg='Supported conditions: {0}'.format(
                str(self.condition_operator.keys())))

    def _iterate_operators(self, data):
        if isinstance(data, dict):
            for logic_op, cond_op in data.items():
                if (logic_op in self.logic_operators):
                    self.simple_query = False
                    self._iterate_conditions(cond_op, logic_op)
                elif self.simple_query:
                    self.condition_operator['equals'](
                        'equals', logic_op, cond_op)
                    break
                else:
                    self.module.fail(msg='Query is not in a supported format')
        else:
            self.module.fail(
                msg='Supported operators: {0}'.format(
                    str(self.logic_operators)
                )
            )

    def build_query(self):
        self.qb = pysnow.QueryBuilder()
        self._iterate_operators(self.data)
        return (self.qb)


def main():
    # define the available arguments/parameters that a user can pass to
    # the module
    module_args = ServiceNowModule.create_argument_spec()
    module_args.update(
<<<<<<< HEAD
        table=dict(
            type='str',
            default='incident'
        ),
        query=dict(
            type='dict',
            required=True
        ),
        max_records=dict(
            type='int',
            default=20
        ),
        display_value=dict(
            type='bool',
            default=False
        ),
        exclude_reference_link=dict(
            type='bool',
            default=False
        ),
        suppress_pagination_header=dict(
            type='bool',
            default=False
        ),
        order_by=dict(
            type='str',
            default='-created_on'
        ),
        return_fields=dict(
            type='list',
            elements='str',
            default=[]
        )
=======
        table=dict(type='str', required=False, default='incident'),
        query=dict(type='dict', required=True),
        max_records=dict(default=20, type='int', required=False),
        display_value=dict(default=False, type='bool', required=False),
        exclude_reference_link=dict(default=False, type='bool', required=False),
        suppress_pagination_header=dict(default=False, type='bool', required=False),
        order_by=dict(default='-created_on', type='str', required=False),
        return_fields=dict(default=[], type='list', required=False, elements='str')
>>>>>>> fe8f133a
    )

    module = ServiceNowModule(
        argument_spec=module_args,
        supports_check_mode=True,
    )

    params = module.params
    table = params['table']
    query = params['query']
    max_records = params['max_records']
    display_value = params['display_value']
    exclude_reference_link = params['exclude_reference_link']
    suppress_pagination_header = params['suppress_pagination_header']
    return_fields = params['return_fields']

<<<<<<< HEAD
=======
    result = dict(
        changed=False,
        instance=instance,
        host=host,
        table=table,
        query=query,
        max_records=max_records,
        display_value=display_value,
        exclude_reference_link=exclude_reference_link,
        suppress_pagination_header=suppress_pagination_header,
        return_fields=return_fields
    )

>>>>>>> fe8f133a
    # Do the lookup
    try:
        bq = BuildQuery(module)
        qb = bq.build_query()
<<<<<<< HEAD
        table = module.connection.resource(api_path='/table/' + table)

        table.parameters.display_value = display_value
        table.parameters.exclude_reference_link = exclude_reference_link
        table.parameters.suppress_pagination_header = suppress_pagination_header
=======
        table = conn.resource(api_path='/table/' + table)

        table.parameters.display_value = display_value
        table.parameters.exclude_reference_link = exclude_reference_link
        table.parameters.suppress_pagination_header = suppress_pagination_header

        response = table.get(
            query=qb,
            limit=max_records,
            fields=return_fields)
    except Exception as detail:
        module.fail_json(msg='Failed to find record: {0}'.format(to_native(detail)), **result)

    result['record'] = response.all()
>>>>>>> fe8f133a

        response = table.get(
            query=qb,
            limit=max_records,
            fields=return_fields)
    except Exception as detail:
        module.fail(
            msg='Failed to find record: {0}'.format(to_native(detail))
        )

    module.result['record'] = response.all()

    module.exit()


if __name__ == '__main__':
    main()<|MERGE_RESOLUTION|>--- conflicted
+++ resolved
@@ -307,7 +307,6 @@
     # the module
     module_args = ServiceNowModule.create_argument_spec()
     module_args.update(
-<<<<<<< HEAD
         table=dict(
             type='str',
             default='incident'
@@ -341,16 +340,6 @@
             elements='str',
             default=[]
         )
-=======
-        table=dict(type='str', required=False, default='incident'),
-        query=dict(type='dict', required=True),
-        max_records=dict(default=20, type='int', required=False),
-        display_value=dict(default=False, type='bool', required=False),
-        exclude_reference_link=dict(default=False, type='bool', required=False),
-        suppress_pagination_header=dict(default=False, type='bool', required=False),
-        order_by=dict(default='-created_on', type='str', required=False),
-        return_fields=dict(default=[], type='list', required=False, elements='str')
->>>>>>> fe8f133a
     )
 
     module = ServiceNowModule(
@@ -367,48 +356,15 @@
     suppress_pagination_header = params['suppress_pagination_header']
     return_fields = params['return_fields']
 
-<<<<<<< HEAD
-=======
-    result = dict(
-        changed=False,
-        instance=instance,
-        host=host,
-        table=table,
-        query=query,
-        max_records=max_records,
-        display_value=display_value,
-        exclude_reference_link=exclude_reference_link,
-        suppress_pagination_header=suppress_pagination_header,
-        return_fields=return_fields
-    )
-
->>>>>>> fe8f133a
     # Do the lookup
     try:
         bq = BuildQuery(module)
         qb = bq.build_query()
-<<<<<<< HEAD
         table = module.connection.resource(api_path='/table/' + table)
 
         table.parameters.display_value = display_value
         table.parameters.exclude_reference_link = exclude_reference_link
         table.parameters.suppress_pagination_header = suppress_pagination_header
-=======
-        table = conn.resource(api_path='/table/' + table)
-
-        table.parameters.display_value = display_value
-        table.parameters.exclude_reference_link = exclude_reference_link
-        table.parameters.suppress_pagination_header = suppress_pagination_header
-
-        response = table.get(
-            query=qb,
-            limit=max_records,
-            fields=return_fields)
-    except Exception as detail:
-        module.fail_json(msg='Failed to find record: {0}'.format(to_native(detail)), **result)
-
-    result['record'] = response.all()
->>>>>>> fe8f133a
 
         response = table.get(
             query=qb,
