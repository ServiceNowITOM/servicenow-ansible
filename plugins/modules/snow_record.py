#!/usr/bin/python
# -*- coding: utf-8 -*-

# Copyright: (c) 2017, Tim Rightnour <thegarbledone@gmail.com>
# GNU General Public License v3.0+ (see COPYING or https://www.gnu.org/licenses/gpl-3.0.txt)

from __future__ import absolute_import, division, print_function
__metaclass__ = type


DOCUMENTATION = r'''
---
module: snow_record
short_description: Manage records in ServiceNow
description:
    - Creates, deletes and updates a single record in ServiceNow.
options:
    table:
      description:
      - Table to query for records.
      required: false
      default: incident
      type: str
    state:
      description:
      - If C(present) is supplied with a C(number) argument, the module will attempt to update the record with the supplied data.
      - If no such record exists, a new one will be created.
      - C(absent) will delete a record.
<<<<<<< HEAD
      choices: [ 'present', 'absent' ]
=======
      choices: [ present, absent ]
>>>>>>> 12105aae
      required: true
      type: str
    data:
      description:
      - key, value pairs of data to load into the record. See Examples.
      - Required for C(state:present).
      type: dict
    number:
      description:
      - Record number to update.
      - Required for C(state:absent).
      required: false
      type: str
    lookup_field:
      description:
      - Changes the field that C(number) uses to find records.
      required: false
      default: number
      type: str
    attachment:
      description:
      - Attach a file to the record.
      required: false
      type: str
requirements:
    - python pysnow (pysnow)
author:
    - Tim Rightnour (@garbled1)
extends_documentation_fragment:
- servicenow.servicenow.service_now.documentation

'''

EXAMPLES = r'''
- name: Grab a user record
  servicenow.servicenow.snow_record:
    username: ansible_test
    password: my_password
    instance: dev99999
    state: present
    number: 62826bf03710200044e0bfc8bcbe5df1
    table: sys_user
    lookup_field: sys_id

- name: Grab a user record using OAuth
  servicenow.servicenow.snow_record:
    username: ansible_test
    password: my_password
    client_id: "1234567890abcdef1234567890abcdef"
    client_secret: "Password1!"
    instance: dev99999
    state: present
    number: 62826bf03710200044e0bfc8bcbe5df1
    table: sys_user
    lookup_field: sys_id

- name: Create an incident
  servicenow.servicenow.snow_record:
    username: ansible_test
    password: my_password
    instance: dev99999
    state: present
    data:
      short_description: "This is a test incident opened by Ansible"
      severity: 3
      priority: 2
  register: new_incident

- name: Create an incident using host instead of instance
<<<<<<< HEAD
  snow_record:
=======
  servicenow.servicenow.snow_record:
>>>>>>> 12105aae
    username: ansible_test
    password: my_password
    host: dev99999.mycustom.domain.com
    state: present
    data:
      short_description: "This is a test incident opened by Ansible"
      priority: 2

- name: Delete the record we just made
  servicenow.servicenow.snow_record:
    username: admin
    password: xxxxxxx
    instance: dev99999
    state: absent
    number: "{{new_incident['record']['number']}}"

- name: Delete a non-existant record
  servicenow.servicenow.snow_record:
    username: ansible_test
    password: my_password
    instance: dev99999
    state: absent
    number: 9872354
  failed_when: false

- name: Update an incident
  servicenow.servicenow.snow_record:
    username: ansible_test
    password: my_password
    instance: dev99999
    state: present
    number: INC0000055
    data:
      work_notes : "Been working all day on this thing."

- name: Attach a file to an incident
  servicenow.servicenow.snow_record:
    username: ansible_test
    password: my_password
    instance: dev99999
    state: present
    number: INC0000055
    attachment: README.md
  tags: attach
'''

RETURN = r'''
record:
   description: Record data from Service Now
   type: dict
   returned: when supported
attached_file:
   description: Details of the file that was attached via C(attachment)
   type: dict
   returned: when supported
'''

import os

from ansible.module_utils.basic import AnsibleModule
from ansible.module_utils._text import to_bytes, to_native
from ansible_collections.servicenow.servicenow.plugins.module_utils.service_now import ServiceNowClient

try:
    # This is being handled by ServiceNowClient
    import pysnow
except ImportError:
    pass


def run_module():
    # define the available arguments/parameters that a user can pass to
    # the module
    module_args = ServiceNowClient.snow_argument_spec()
    module_args.update(
        table=dict(type='str', required=False, default='incident'),
        state=dict(choices=['present', 'absent'],
                   type='str', required=True),
        number=dict(default=None, required=False, type='str'),
        data=dict(default=None, required=False, type='dict'),
        lookup_field=dict(default='number', required=False, type='str'),
        attachment=dict(default=None, required=False, type='str')
    )
    module_required_together = [
        ['client_id', 'client_secret']
    ]
    module_required_if = [
        ['state', 'absent', ['number']],
    ]

    module_mutually_exclusive = [
        ['host', 'instance'],
    ]

    module_required_one_of = [
        ['host', 'instance'],
    ]

    module = AnsibleModule(
        argument_spec=module_args,
        supports_check_mode=True,
        required_together=module_required_together,
        required_if=module_required_if,
        required_one_of=module_required_one_of,
        mutually_exclusive=module_mutually_exclusive,
    )

    # Connect to ServiceNow
    service_now_client = ServiceNowClient(module)
    service_now_client.login()
    conn = service_now_client.conn

    params = module.params
    instance = params['instance']
    host = params['host']
    table = params['table']
    state = params['state']
    number = params['number']
    data = params['data']
    lookup_field = params['lookup_field']

    result = dict(
        changed=False,
        instance=instance,
        host=host,
        table=table,
        number=number,
        lookup_field=lookup_field
    )

    # check for attachments
    if params['attachment'] is not None:
        attach = params['attachment']
        b_attach = to_bytes(attach, errors='surrogate_or_strict')
        if not os.path.exists(b_attach):
            module.fail_json(msg="Attachment {0} not found".format(attach))
        result['attachment'] = attach
    else:
        attach = None

    # Deal with check mode
    if module.check_mode:

        # if we are in check mode and have no number, we would have created
        # a record.  We can only partially simulate this
        if number is None:
            result['record'] = dict(data)
            result['changed'] = True

        # do we want to check if the record is non-existent?
        elif state == 'absent':
            try:
                record = conn.query(table=table, query={lookup_field: number})
                res = record.get_one()
                result['record'] = dict(Success=True)
                result['changed'] = True
            except pysnow.exceptions.NoResults:
                result['record'] = None
            except Exception as detail:
                module.fail_json(msg="Unknown failure in query record: {0}".format(to_native(detail)), **result)

        # Let's simulate modification
        else:
            try:
                record = conn.query(table=table, query={lookup_field: number})
                res = record.get_one()
                for key, value in data.items():
                    res[key] = value
                    result['changed'] = True
                result['record'] = res
            except pysnow.exceptions.NoResults:
                snow_error = "Record does not exist"
                module.fail_json(msg=snow_error, **result)
            except Exception as detail:
                module.fail_json(msg="Unknown failure in query record: {0}".format(to_native(detail)), **result)
        module.exit_json(**result)

    # now for the real thing: (non-check mode)

    # are we creating a new record?
    if state == 'present' and number is None:
        try:
            record = conn.insert(table=table, payload=dict(data))
        except pysnow.exceptions.UnexpectedResponseFormat as e:
            snow_error = "Failed to create record: {0}, details: {1}".format(e.error_summary, e.error_details)
            module.fail_json(msg=snow_error, **result)
        except pysnow.legacy_exceptions.UnexpectedResponse as e:
            module.fail_json(msg="Failed to create record due to %s" % to_native(e), **result)
        result['record'] = record
        result['changed'] = True

    # we are deleting a record
    elif state == 'absent':
        try:
            record = conn.query(table=table, query={lookup_field: number})
            res = record.delete()
        except pysnow.exceptions.NoResults:
            res = dict(Success=True)
        except pysnow.exceptions.MultipleResults:
            snow_error = "Multiple record match"
            module.fail_json(msg=snow_error, **result)
        except pysnow.exceptions.UnexpectedResponseFormat as e:
            snow_error = "Failed to delete record: {0}, details: {1}".format(e.error_summary, e.error_details)
            module.fail_json(msg=snow_error, **result)
        except pysnow.legacy_exceptions.UnexpectedResponse as e:
            module.fail_json(msg="Failed to delete record due to %s" % to_native(e), **result)
        except Exception as detail:
            snow_error = "Failed to delete record: {0}".format(to_native(detail))
            module.fail_json(msg=snow_error, **result)
        result['record'] = res
        result['changed'] = True

    # We want to update a record
    else:
        try:
            record = conn.query(table=table, query={lookup_field: number})
            if data is not None:
                res = record.update(dict(data))
                result['record'] = res
                result['changed'] = True
            else:
                res = record.get_one()
                result['record'] = res
            if attach is not None:
                res = record.attach(b_attach)
                result['changed'] = True
                result['attached_file'] = res

        except pysnow.exceptions.MultipleResults:
            snow_error = "Multiple record match"
            module.fail_json(msg=snow_error, **result)
        except pysnow.exceptions.NoResults:
            snow_error = "Record does not exist"
            module.fail_json(msg=snow_error, **result)
        except pysnow.exceptions.UnexpectedResponseFormat as e:
            snow_error = "Failed to update record: {0}, details: {1}".format(e.error_summary, e.error_details)
            module.fail_json(msg=snow_error, **result)
        except pysnow.legacy_exceptions.UnexpectedResponse as e:
            module.fail_json(msg="Failed to update record due to %s" % to_native(e), **result)
        except Exception as detail:
            snow_error = "Failed to update record: {0}".format(to_native(detail))
            module.fail_json(msg=snow_error, **result)

    module.exit_json(**result)


def main():
    run_module()


if __name__ == '__main__':
    main()<|MERGE_RESOLUTION|>--- conflicted
+++ resolved
@@ -26,11 +26,7 @@
       - If C(present) is supplied with a C(number) argument, the module will attempt to update the record with the supplied data.
       - If no such record exists, a new one will be created.
       - C(absent) will delete a record.
-<<<<<<< HEAD
-      choices: [ 'present', 'absent' ]
-=======
       choices: [ present, absent ]
->>>>>>> 12105aae
       required: true
       type: str
     data:
@@ -100,11 +96,7 @@
   register: new_incident
 
 - name: Create an incident using host instead of instance
-<<<<<<< HEAD
-  snow_record:
-=======
-  servicenow.servicenow.snow_record:
->>>>>>> 12105aae
+  servicenow.servicenow.snow_record:
     username: ansible_test
     password: my_password
     host: dev99999.mycustom.domain.com
