<<<<<<< HEAD
=======
![CI](https://github.com/ServiceNowITOM/servicenow-ansible/workflows/CI/badge.svg)

>>>>>>> 12105aae
# Ansible Collection for ServiceNow
This collection provides a series of Ansible modules, roles, and plugins for interacting with [ServiceNow](https://servicenow.com)

## Requirements
 - ansible version >= 2.9
 - pysnow
 - netaddr

## Installation

To install ServiceNow collection hosted in Galaxy:

```bash
ansible-galaxy collection install servicenow.servicenow
```

To upgrade to the latest version of ServiceNow collection:

```bash
ansible-galaxy collection install servicenow.servicenow --force
```
## Usage

### Playbooks

To use a module from the ServiceNow collection, please reference the fill namespace, collection name, and module name that you want to use:

```yaml
---
- name: Using ServiceNow Collection
  hosts: localhost
  gather_facts: no
  
  tasks:
  - name: Create an incident
    servicenow.servicenow.snow_record:
      username: ansible_test
      password: my_password
      instance: dev99999
      state: present
      data:
        short_description: "This is a test incident opened by Ansible"
        severity: 3
        priority: 2
```

Or you can add full namespace and collection name in the `collections` section:

```yaml
---
- name: Using ServiceNow Collection
  hosts: localhost
  gather_facts: no
  collections:
    - servicenow.servicenow
  
  tasks:
  - name: Create an incident
    snow_record:
      username: ansible_test
      password: my_password
      instance: dev99999
      state: present
      data:
        short_description: "This is a test incident opened by Ansible"
        severity: 3
        priority: 2
```

### Roles

For existing Ansible roles, please also reference the full namespace, collection name, and modules name which used in tasks instead of just modules name.

## Resource Included

### Modules
<<<<<<< HEAD
- snow_record - Creates, deletes and updates a single record in ServiceNow.
- snow_record_find - Gets multiple records from a specified table from ServiceNow based on a query dictionary.

### Plugins
-  now - ServiceNow Inventory Plugin
=======
- [snow_record](docs/snow_record.md) - Creates, deletes and updates a single record in ServiceNow.
- [snow_record_find](docs/snow_record_find.md) - Gets multiple records from a specified table from ServiceNow based on a query dictionary.

### Plugins
-  [now](docs/inventory.md) - ServiceNow Inventory Plugin
>>>>>>> 12105aae

## Contributing

There are many ways in which you can participate in the project, for example:

- Submit bugs and feature requests, and help us verify as they are checked in
- Review source code changes
- Review the documentation and make pull requests for anything from typos to new content

Special thanks to Tim Rightnour (@garbled1) for the original version of ServiceNow modules in Ansible Core.<|MERGE_RESOLUTION|>--- conflicted
+++ resolved
@@ -1,8 +1,5 @@
-<<<<<<< HEAD
-=======
 ![CI](https://github.com/ServiceNowITOM/servicenow-ansible/workflows/CI/badge.svg)
 
->>>>>>> 12105aae
 # Ansible Collection for ServiceNow
 This collection provides a series of Ansible modules, roles, and plugins for interacting with [ServiceNow](https://servicenow.com)
 
@@ -79,19 +76,11 @@
 ## Resource Included
 
 ### Modules
-<<<<<<< HEAD
-- snow_record - Creates, deletes and updates a single record in ServiceNow.
-- snow_record_find - Gets multiple records from a specified table from ServiceNow based on a query dictionary.
-
-### Plugins
--  now - ServiceNow Inventory Plugin
-=======
 - [snow_record](docs/snow_record.md) - Creates, deletes and updates a single record in ServiceNow.
 - [snow_record_find](docs/snow_record_find.md) - Gets multiple records from a specified table from ServiceNow based on a query dictionary.
 
 ### Plugins
 -  [now](docs/inventory.md) - ServiceNow Inventory Plugin
->>>>>>> 12105aae
 
 ## Contributing
 
