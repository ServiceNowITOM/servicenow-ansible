#!/usr/bin/python
# -*- coding: utf-8 -*-

# Copyright: (c) 2021, Ansible Project
# Copyright: (c) 2017, Tim Rightnour <thegarbledone@gmail.com>
# GNU General Public License v3.0+ (see COPYING or https://www.gnu.org/licenses/gpl-3.0.txt)

from __future__ import absolute_import, division, print_function
from ansible.module_utils._text import to_native
from ansible_collections.n3pjk.servicenow.plugins.module_utils.service_now import ServiceNowModule
__metaclass__ = type


DOCUMENTATION = r'''
---
module: snow_record_find
short_description: Search for multiple records from ServiceNow
description:
    - Gets multiple records from a specified table from ServiceNow based on a query dictionary.
options:
    table:
      description:
      - Table to query for records.
      type: str
      required: false
      default: incident
    query:
      description:
      - Dict to query for records.
      type: dict
      required: true
    max_records:
      description:
      - Maximum number of records to return.
      type: int
      required: false
      default: 20
    display_value:
      description:
      - sysparm_display_value
      type: bool
      required: false
      default: false
    exclude_reference_link:
      description:
      - sysparm_exclude_reference_link
      type: bool
      required: false
      default: false
    suppress_pagination_header:
      description:
      - sysparm_suppress_pagination_header
      type: bool
      required: false
      default: false
    order_by:
      description:
      - Field to sort the results on.
      - Can prefix with "-" or "+" to change descending or ascending sort order.
      type: str
      default: "-created_on"
      required: false
    return_fields:
      description:
      - Fields of the record to return in the json.
      - By default, all fields will be returned.
      type: list
      required: false
      elements: str
requirements:
    - python pysnow (pysnow)
author:
    - Tim Rightnour (@garbled1)
extends_documentation_fragment:
- n3pjk.servicenow.service_now.documentation

'''

EXAMPLES = r'''
- name: Search for incident assigned to group, return specific fields
  servicenow.servicenow.snow_record_find:
    username: ansible_test
    password: my_password
    instance: dev99999
    table: incident
    query:
      assignment_group: d625dccec0a8016700a222a0f7900d06
    return_fields:
      - number
      - opened_at

- name: Search for incident assigned to group, explicitly using basic authentication, return specific fields, and suppress exception if not found
  servicenow.servicenow.snow_record_find:
    auth: basic
    username: ansible_test
    password: my_password
    instance: dev99999
    raise_on_empty: False
    table: incident
    query:
      assignment_group: d625dccec0a8016700a222a0f7900d06
    return_fields:
      - number
      - opened_at

- name: Search for incident using host instead of instance
  servicenow.servicenow.snow_record_find:
    username: ansible_test
    password: my_password
    host: dev99999.mycustom.domain.com
    table: incident
    query:
      assignment_group: d625dccec0a8016700a222a0f7900d06
    return_fields:
      - number
      - opened_at

- name: Using OAuth, search for incident assigned to group, return specific fields
  servicenow.servicenow.snow_record_find:
    auth: oauth
    username: ansible_test
    password: my_password
    client_id: "1234567890abcdef1234567890abcdef"
    client_secret: "Password1!"
    instance: dev99999
    table: incident
    query:
      assignment_group: d625dccec0a8016700a222a0f7900d06
    return_fields:
      - number
      - opened_at

- name: Using a bearer token, search for incident assigned to group, return specific fields
  servicenow.servicenow.snow_record_find:
    auth: token
    username: ansible_test
    password: my_password
    token: "y0urHorrend0u51yL0ngT0kenG0esH3r3..."
    instance: dev99999
    table: incident
    query:
      assignment_group: d625dccec0a8016700a222a0f7900d06
    return_fields:
      - number
      - opened_at

- name: Using OpenID, search for incident assigned to group, return specific fields
  servicenow.servicenow.snow_record_find:
    auth: openid
    username: ansible_test
    password: my_password
    client_id: "1234567890abcdef1234567890abcdef"
    client_secret: "Password1!"
    openid_issuer: "https://yourorg.oktapreview.com/oauth2/TH151s50M3L0ngStr1NG"
    openid_scope: "openid email"
    instance: dev99999
    table: incident
    query:
      assignment_group: d625dccec0a8016700a222a0f7900d06
    return_fields:
      - number
      - opened_at
  register: response

- name: Using previous OpenID response, search for incident assigned to group, return specific fields
  servicenow.servicenow.snow_record_find:
    auth: openid
    username: ansible_test
    password: my_password
    client_id: "1234567890abcdef1234567890abcdef"
    client_secret: "Password1!"
    openid: "{{ response['openid'] }}
    instance: dev99999
    table: incident
    query:
      assignment_group: d625dccec0a8016700a222a0f7900d06
    return_fields:
      - number
      - opened_at

- name: Find open standard changes with my template
  servicenow.servicenow.snow_record_find:
    username: ansible_test
    password: my_password
    instance: dev99999
    table: change_request
    query:
      AND:
        equals:
          active: "True"
          type: "standard"
          u_change_stage: "80"
        contains:
          u_template: "MY-Template"
    return_fields:
      - sys_id
      - number
      - sys_created_on
      - sys_updated_on
      - u_template
      - active
      - type
      - u_change_stage
      - sys_created_by
      - description
      - short_description
'''

RETURN = r'''
record:
    description: The full contents of the matching ServiceNow records as a list of records.
    type: dict
    returned: always
'''


try:
    # This is being managed by ServiceNowModule
    import pysnow
except ImportError:
    pass


class BuildQuery(object):
    '''
    This is a BuildQuery manipulation class that constructs
    a pysnow.QueryBuilder object based on data input.
    '''

    def __init__(self, module):
        self.module = module
        self.logic_operators = ["AND", "OR", "NQ"]
        self.condition_operator = {
            'equals': self._condition_closure,
            'not_equals': self._condition_closure,
            'contains': self._condition_closure,
            'not_contains': self._condition_closure,
            'starts_with': self._condition_closure,
            'ends_with': self._condition_closure,
            'greater_than': self._condition_closure,
            'less_than': self._condition_closure,
        }
        self.accepted_cond_ops = self.condition_operator.keys()
        self.append_operator = False
        self.simple_query = True
        self.data = module.params['query']

    def _condition_closure(self, cond, query_field, query_value):
        self.qb.field(query_field)
        getattr(self.qb, cond)(query_value)

    def _iterate_fields(self, data, logic_op, cond_op):
        if isinstance(data, dict):
            for query_field, query_value in data.items():
                if self.append_operator:
                    getattr(self.qb, logic_op)()
                self.condition_operator[cond_op](
                    cond_op, query_field, query_value)
                self.append_operator = True
        else:
            self.module.fail(msg='Query is not in a supported format')

    def _iterate_conditions(self, data, logic_op):
        if isinstance(data, dict):
            for cond_op, fields in data.items():
                if (cond_op in self.accepted_cond_ops):
                    self._iterate_fields(fields, logic_op, cond_op)
                else:
                    self.module.fail(
                        msg='Supported conditions: {0}'.format(
                            str(self.condition_operator.keys())
                        )
                    )
        else:
            self.module.fail(msg='Supported conditions: {0}'.format(
                str(self.condition_operator.keys())))

    def _iterate_operators(self, data):
        if isinstance(data, dict):
            for logic_op, cond_op in data.items():
                if (logic_op in self.logic_operators):
                    self.simple_query = False
                    self._iterate_conditions(cond_op, logic_op)
                elif self.simple_query:
                    self.condition_operator['equals'](
                        'equals', logic_op, cond_op)
                    break
                else:
                    self.module.fail(msg='Query is not in a supported format')
        else:
            self.module.fail(
                msg='Supported operators: {0}'.format(
                    str(self.logic_operators)
                )
            )

    def build_query(self):
        self.qb = pysnow.QueryBuilder()
        self._iterate_operators(self.data)
        return (self.qb)


def main():
    # define the available arguments/parameters that a user can pass to
    # the module
    module_args = ServiceNowModule.create_argument_spec()
    module_args.update(
<<<<<<< HEAD
        table=dict(
            type='str',
            default='incident'
        ),
        query=dict(
            type='dict',
            required=True
        ),
        max_records=dict(
            type='int',
            default=20
        ),
        order_by=dict(
            type='str',
            default='-created_on'
        ),
        return_fields=dict(
            type='list',
            elements='str',
            required=False
        )
=======
        table=dict(type='str', required=False, default='incident'),
        query=dict(type='dict', required=True),
        max_records=dict(default=20, type='int', required=False),
        display_value=dict(default=False, type='bool', required=False),
        exclude_reference_link=dict(default=False, type='bool', required=False),
        suppress_pagination_header=dict(default=False, type='bool', required=False),
        order_by=dict(default='-created_on', type='str', required=False),
        return_fields=dict(default=[], type='list', required=False, elements='str')
>>>>>>> c83cf6c8
    )

    module = ServiceNowModule(
        argument_spec=module_args,
        supports_check_mode=True,
<<<<<<< HEAD
=======
        required_together=module_required_together,
        required_one_of=module_required_one_of,
        mutually_exclusive=module_mutually_exclusive,
    )

    # Connect to ServiceNow
    service_now_client = ServiceNowClient(module)
    service_now_client.login()
    conn = service_now_client.conn

    params = module.params
    instance = params['instance']
    host = params['host']
    table = params['table']
    query = params['query']
    max_records = params['max_records']
    display_value = params['display_value']
    exclude_reference_link = params['exclude_reference_link']
    suppress_pagination_header = params['suppress_pagination_header']
    return_fields = params['return_fields']

    result = dict(
        changed=False,
        instance=instance,
        host=host,
        table=table,
        query=query,
        max_records=max_records,
        display_value=display_value,
        exclude_reference_link=exclude_reference_link,
        suppress_pagination_header=suppress_pagination_header,
        return_fields=return_fields
>>>>>>> c83cf6c8
    )

    # Do the lookup
    try:
        bq = BuildQuery(module)
        qb = bq.build_query()
<<<<<<< HEAD
        record = module.connection.query(
            table=module.params['table'],
            query=qb
        )
        if module.params['return_fields'] is not None:
            res = record.get_multiple(
                fields=module.params['return_fields'],
                limit=module.params['max_records'],
                order_by=[module.params['order_by']]
            )
        else:
            res = record.get_multiple(
                limit=module.params['max_records'],
                order_by=[module.params['order_by']]
            )
=======
        table = conn.resource(api_path='/table/' + table)

        table.parameters.display_value = display_value
        table.parameters.exclude_reference_link = exclude_reference_link
        table.parameters.suppress_pagination_header = suppress_pagination_header

        response = table.get(
            query=qb,
            limit=max_records,
            fields=return_fields)
>>>>>>> c83cf6c8
    except Exception as detail:
        module.fail(
            msg='Failed to find record: {0}'.format(to_native(detail))
        )

<<<<<<< HEAD
    try:
        module.result['record'] = list(res)
    except pysnow.exceptions.NoResults:
        module.result['record'] = []
=======
    result['record'] = response.all()
>>>>>>> c83cf6c8

    module.exit()


if __name__ == '__main__':
    main()<|MERGE_RESOLUTION|>--- conflicted
+++ resolved
@@ -305,7 +305,6 @@
     # the module
     module_args = ServiceNowModule.create_argument_spec()
     module_args.update(
-<<<<<<< HEAD
         table=dict(
             type='str',
             default='incident'
@@ -318,6 +317,18 @@
             type='int',
             default=20
         ),
+        display_value=dict(
+            type='bool',
+            default=False
+        ),
+        exclude_reference_link=dict(
+            type='bool',
+            default=False
+        ),
+        suppress_pagination_header=dict(
+            type='bool',
+            default=False
+        ),
         order_by=dict(
             type='str',
             default='-created_on'
@@ -325,38 +336,16 @@
         return_fields=dict(
             type='list',
             elements='str',
-            required=False
+            default=[]
         )
-=======
-        table=dict(type='str', required=False, default='incident'),
-        query=dict(type='dict', required=True),
-        max_records=dict(default=20, type='int', required=False),
-        display_value=dict(default=False, type='bool', required=False),
-        exclude_reference_link=dict(default=False, type='bool', required=False),
-        suppress_pagination_header=dict(default=False, type='bool', required=False),
-        order_by=dict(default='-created_on', type='str', required=False),
-        return_fields=dict(default=[], type='list', required=False, elements='str')
->>>>>>> c83cf6c8
     )
 
     module = ServiceNowModule(
         argument_spec=module_args,
         supports_check_mode=True,
-<<<<<<< HEAD
-=======
-        required_together=module_required_together,
-        required_one_of=module_required_one_of,
-        mutually_exclusive=module_mutually_exclusive,
     )
 
-    # Connect to ServiceNow
-    service_now_client = ServiceNowClient(module)
-    service_now_client.login()
-    conn = service_now_client.conn
-
     params = module.params
-    instance = params['instance']
-    host = params['host']
     table = params['table']
     query = params['query']
     max_records = params['max_records']
@@ -365,42 +354,11 @@
     suppress_pagination_header = params['suppress_pagination_header']
     return_fields = params['return_fields']
 
-    result = dict(
-        changed=False,
-        instance=instance,
-        host=host,
-        table=table,
-        query=query,
-        max_records=max_records,
-        display_value=display_value,
-        exclude_reference_link=exclude_reference_link,
-        suppress_pagination_header=suppress_pagination_header,
-        return_fields=return_fields
->>>>>>> c83cf6c8
-    )
-
     # Do the lookup
     try:
         bq = BuildQuery(module)
         qb = bq.build_query()
-<<<<<<< HEAD
-        record = module.connection.query(
-            table=module.params['table'],
-            query=qb
-        )
-        if module.params['return_fields'] is not None:
-            res = record.get_multiple(
-                fields=module.params['return_fields'],
-                limit=module.params['max_records'],
-                order_by=[module.params['order_by']]
-            )
-        else:
-            res = record.get_multiple(
-                limit=module.params['max_records'],
-                order_by=[module.params['order_by']]
-            )
-=======
-        table = conn.resource(api_path='/table/' + table)
+        table = module.connection.resource(api_path='/table/' + table)
 
         table.parameters.display_value = display_value
         table.parameters.exclude_reference_link = exclude_reference_link
@@ -410,20 +368,12 @@
             query=qb,
             limit=max_records,
             fields=return_fields)
->>>>>>> c83cf6c8
     except Exception as detail:
         module.fail(
             msg='Failed to find record: {0}'.format(to_native(detail))
         )
 
-<<<<<<< HEAD
-    try:
-        module.result['record'] = list(res)
-    except pysnow.exceptions.NoResults:
-        module.result['record'] = []
-=======
-    result['record'] = response.all()
->>>>>>> c83cf6c8
+    module.result['record'] = response.all()
 
     module.exit()
 
