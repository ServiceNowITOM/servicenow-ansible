--- conflicted
+++ resolved
@@ -84,13 +84,9 @@
             type: string
             default: ''
         enhanced:
-<<<<<<< HEAD
-            description: enable enhanced inventory which provides relationship information from CMDB. Requires installation of Update Set.
-=======
             description:
              - Enable enhanced inventory which provides relationship information from CMDB.
              - Requires installation of Update Set located in update_sets directory.
->>>>>>> 12105aae
             type: bool
             default: False
         enhanced_groups:
@@ -101,14 +97,9 @@
 '''
 
 EXAMPLES = r'''
-<<<<<<< HEAD
-plugin: servicenow.servicenow.now
-instance: demo.service-now.com
-=======
 # Simple Inventory Plugin example
 plugin: servicenow.servicenow.now
 instance: dev89007
->>>>>>> 12105aae
 username: admin
 password: password
 keyed_groups:
@@ -150,21 +141,15 @@
     prefix: 'tag'
 '''
 
-<<<<<<< HEAD
-=======
 import netaddr
->>>>>>> 12105aae
 try:
     import requests
     HAS_REQUESTS = True
 except ImportError:
     HAS_REQUESTS = False
-<<<<<<< HEAD
-=======
 
 from ansible.errors import AnsibleError, AnsibleParserError
 from ansible.plugins.inventory import BaseInventoryPlugin, Constructable, Cacheable, to_safe_group_name
->>>>>>> 12105aae
 
 
 class InventoryModule(BaseInventoryPlugin, Constructable, Cacheable):
@@ -294,14 +279,7 @@
                 continue
 
             # add host to inventory
-<<<<<<< HEAD
-            if netaddr.valid_ipv4(target) or netaddr.valid_ipv6(target):
-                host_name = self.inventory.add_host(target)
-            else:
-                host_name = self.inventory.add_host(to_safe_group_name(target))
-=======
             host_name = self.inventory.add_host(target)
->>>>>>> 12105aae
 
             # set variables for host
             for k in record.keys():
@@ -314,10 +292,6 @@
                     ci_rel_type = to_safe_group_name(
                         item['ci_rel_type'].split('__')[0])
                     ci_type = to_safe_group_name(item['ci_type'])
-<<<<<<< HEAD
-
-=======
->>>>>>> 12105aae
                     if ci != '' and ci_rel_type != '' and ci_type != '':
                         child_group = "%s_%s" % (ci, ci_rel_type)
                         self.inventory.add_group(child_group)
